--- conflicted
+++ resolved
@@ -42,11 +42,7 @@
         UserOperation memory userOp = _getUserOpWithSignature();
         vm.expectEmit(true, true, true, true);
         emit IEntryPoint.UserOperationEvent(
-<<<<<<< HEAD
-            entryPoint.getUserOpHash(userOp), userOp.sender, address(0), userOp.nonce, false, 0, 48290
-=======
             entryPoint.getUserOpHash(userOp), userOp.sender, address(0), userOp.nonce, false, 0, 48062
->>>>>>> 4b1ec9c4
         );
         _sendUserOperation(userOp);
     }
